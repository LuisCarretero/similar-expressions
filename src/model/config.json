--- conflicted
+++ resolved
@@ -24,11 +24,7 @@
     "batch_size": 512,
     "epochs": 60,
     "valid_split": 0.1,
-<<<<<<< HEAD
     "dataset_len_limit": null,
-=======
-    "dataset_len_limit": 20480,
->>>>>>> e490e008
     "criterion": {
       "ae_weight": 0.4,
       "kl_weight": 0.1,
