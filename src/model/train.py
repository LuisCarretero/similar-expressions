#!/usr/bin/env python3
<<<<<<< HEAD

from model import LitGVAE
from util import load_config, MiscCallback
import lightning as L
from data_util import create_dataloader, calc_priors_and_means, summarize_dataloaders
=======
import wandb
import os
import torch
from lightning import Trainer
>>>>>>> 0a65863e
from lightning.pytorch.loggers import WandbLogger
from lightning.pytorch import seed_everything
from lightning.pytorch.callbacks import ModelCheckpoint
from lightning.pytorch.callbacks.early_stopping import EarlyStopping
<<<<<<< HEAD
from lightning.pytorch.strategies import DDPStrategy
import wandb
import os
import torch
from omegaconf import OmegaConf

seed_everything(42, workers=True, verbose=False)

def train_model(cfg, data_path, dataset_name):
=======
from lightning.pytorch.strategies import DDPStrategy, SingleDeviceStrategy
from model import LitGVAE
from config_util import load_config
from util import MiscCallback
from data_util import create_dataloader, calc_priors_and_means, summarize_dataloaders

seed_everything(42, workers=True, verbose=False)

def train_model(cfg_dict, cfg, data_path, dataset_name, overwrite_device_count=None, overwrite_strategy=None):
>>>>>>> 0a65863e
    # if trainer.is_global_zero:
    #     wandb.init()

    # Determine the number of workers for data loading
    if 'SLURM_JOB_ID' in os.environ:
        n = int(os.environ['SLURM_CPUS_PER_TASK'])
    else:
        n = min(os.cpu_count(), 8)

    # Load data
    print(f"Using {n} workers for data loading.")
    train_loader, valid_loader, data_info = create_dataloader(data_path, dataset_name, cfg, num_workers=n)
    priors, _ = calc_priors_and_means(train_loader)  # TODO: Introduce bias initialization
    summarize_dataloaders(train_loader, valid_loader)

    # Setup model
    gvae = LitGVAE(cfg, priors)

    # Setup logger
    logger = WandbLogger(project='similar-expressions-01')  # , log_model=True, Disable automatic syncing
    cfg_dict = OmegaConf.to_container(cfg)
    cfg_dict['dataset_hashes'] = data_info['hashes']
    cfg_dict['dataset_name'] = data_info['dataset_name']
    logger.log_hyperparams(cfg_dict)

    checkpoint_callback = ModelCheckpoint(
        filename='{epoch:02d}', 
        monitor=cfg.training.performance_metric, 
        mode='min', 
        save_top_k=0, # If this is used, need to specify correct dirpath
        save_last=True
    )

    early_stopping_callback = EarlyStopping(
        monitor=cfg.training.performance_metric, 
        min_delta=0.001, 
        patience=5, 
        verbose=False, 
        mode="min"
    )

    if 'SLURM_JOB_ID' in os.environ:  # Running distributed via SLURM
        devices = int(os.environ['SLURM_NNODES']) * int(os.environ['SLURM_NTASKS_PER_NODE'])
        if devices > 1:
            strategy = DDPStrategy(find_unused_parameters=False, process_group_backend="nccl")
        else:
            strategy = "auto"  # SingleDeviceStrategy()
    else:
        strategy = "auto"
        devices = 1  # Default to 1 if not running on SLURM or GPU count not specified
    if overwrite_device_count is not None:
        devices = overwrite_device_count
    if overwrite_strategy is not None:
        strategy = overwrite_strategy
    print(f"Using strategy: {strategy} and {devices} device(s)")

    # Setup trainer and train model
    torch.set_float32_matmul_precision('medium')
    trainer = Trainer(
        logger=logger, 
        max_epochs=cfg.training.epochs, 
        gradient_clip_val=cfg.training.optimizer.clip,
        callbacks=[checkpoint_callback, early_stopping_callback, MiscCallback()],
        log_every_n_steps=100,
        devices=devices,
        strategy=strategy
    )
    trainer.fit(gvae, train_loader, valid_loader)

    if trainer.is_global_zero:
        wandb.finish()


if __name__ == '__main__':
    data_path = ['/store/DAMTP/lc865/workspace/data', '/Users/luis/Desktop/Cranmer2024/Workplace/smallMutations/similar-expressions/data'][1]

    cfg = load_config('src/model/config.yaml')
    train_model(cfg, data_path, dataset_name='dataset_241008_1')  # dataset_240910_1, dataset_240822_1, dataset_240817_2



<|MERGE_RESOLUTION|>--- conflicted
+++ resolved
@@ -1,21 +1,13 @@
 #!/usr/bin/env python3
-<<<<<<< HEAD
 
 from model import LitGVAE
 from util import load_config, MiscCallback
 import lightning as L
 from data_util import create_dataloader, calc_priors_and_means, summarize_dataloaders
-=======
-import wandb
-import os
-import torch
-from lightning import Trainer
->>>>>>> 0a65863e
 from lightning.pytorch.loggers import WandbLogger
 from lightning.pytorch import seed_everything
 from lightning.pytorch.callbacks import ModelCheckpoint
 from lightning.pytorch.callbacks.early_stopping import EarlyStopping
-<<<<<<< HEAD
 from lightning.pytorch.strategies import DDPStrategy
 import wandb
 import os
@@ -24,18 +16,7 @@
 
 seed_everything(42, workers=True, verbose=False)
 
-def train_model(cfg, data_path, dataset_name):
-=======
-from lightning.pytorch.strategies import DDPStrategy, SingleDeviceStrategy
-from model import LitGVAE
-from config_util import load_config
-from util import MiscCallback
-from data_util import create_dataloader, calc_priors_and_means, summarize_dataloaders
-
-seed_everything(42, workers=True, verbose=False)
-
-def train_model(cfg_dict, cfg, data_path, dataset_name, overwrite_device_count=None, overwrite_strategy=None):
->>>>>>> 0a65863e
+def train_model(cfg, data_path, dataset_name, overwrite_device_count=None, overwrite_strategy=None):
     # if trainer.is_global_zero:
     #     wandb.init()
 
